%CODEGENERATOR.GENSLBLOCKCORIOLIS Generate Simulink block for Coriolis matrix
%
% cGen.genslblockcoriolis() generates a robot-specific Simulink block to compute
% Coriolis/centripetal matrix.
%
% Notes::
% - Is called by CodeGenerator.gencoriolis if cGen has active flag genslblock
% - The Coriolis matrix is stored row by row to avoid memory issues.
% - The Simulink block recombines the the individual blocks for each row.
% - Access to generated function is provided via subclass of SerialLink 
%   whose class definition is stored in cGen.robjpath.
%
% Author::
%  Joern Malzahn, (joern.malzahn@tu-dortmund.de)
%
% See also CodeGenerator.CodeGenerator, CodeGenerator.gencoriolis.

% Copyright (C) 2012-2014, by Joern Malzahn
%
% This file is part of The Robotics Toolbox for Matlab (RTB).
%
% RTB is free software: you can redistribute it and/or modify
% it under the terms of the GNU Lesser General Public License as published by
% the Free Software Foundation, either version 3 of the License, or
% (at your option) any later version.
%
% RTB is distributed in the hope that it will be useful,
% but WITHOUT ANY WARRANTY; without even the implied warranty of
% MERCHANTABILITY or FITNESS FOR A PARTICULAR PURPOSE.  See the
% GNU Lesser General Public License for more details.
%
% You should have received a copy of the GNU Leser General Public License
% along with RTB.  If not, see <http://www.gnu.org/licenses/>.
%
% http://www.petercorke.com
%
% The code generation module emerged during the work on a project funded by
% the German Research Foundation (DFG, BE1569/7-1). The authors gratefully 
% acknowledge the financial support.
function [ ] = genslblockcoriolis( CGen )

%% Open or create block library
bdclose('all')                                                              % avoid problems with previously loaded libraries
load_system('simulink');
if ~(exist([CGen.slibpath,simulinkext]) == 2)                                  % Create new block library if none exists
 CGen.createnewblocklibrary;
end
open_system(CGen.slibpath);
set_param(CGen.slib,'lock','off');

[q,qd] = CGen.rob.gencoords;

%% Generate Coriolis Block
CGen.logmsg([datestr(now),'\tGenerating Simulink Block for the robot Coriolis matrix\n']);
nJoints = CGen.rob.n;
symname = 'coriolis';

CGen.logmsg([datestr(now),'\t\t... enclosing subsystem ']);
CoriolisBlock = [CGen.slib,'/',symname];
if ~isempty(find_system(CGen.slib,'SearchDepth',1,'Name',symname))                    % Delete previously generated block
    delete_block(CoriolisBlock)
    save_system;
end

% Subsystem in which individual rows are concatenated
add_block('built-in/SubSystem',CoriolisBlock);                               % Add new inertia matrix block
add_block('simulink/Math Operations/Matrix Concatenate'...
    , [CoriolisBlock,'/coriolis']...
    , 'NumInputs',num2str(nJoints)...
    , 'ConcatenateDimension','1');
<<<<<<< HEAD
add_block('simulink/Sinks/Out1',[CoriolisBlock,'/out']);
add_block('simulink/Sources/In1',[CoriolisBlock,'/q']);
add_block('simulink/Sources/In1',[CoriolisBlock,'/qd']);
=======
add_block('Simulink/Sinks/Out1',[CoriolisBlock,'/out'],'PortDimensions',['[',num2str(nJoints),', ',num2str(nJoints),']']);
add_block('Simulink/Sources/In1',[CoriolisBlock,'/q'],'PortDimensions',['[',num2str(nJoints),', 1]']);
add_block('Simulink/Sources/In1',[CoriolisBlock,'/qd'],'PortDimensions',['[',num2str(nJoints),', 1]']);
>>>>>>> 2ddefed1
add_line(CoriolisBlock,'coriolis/1','out/1');
CGen.logmsg('\t%s\n',' done!');

for kJoints = 1:nJoints
    CGen.logmsg([datestr(now),'\t\t... Embedded Matlab Function Block for joint ',num2str(kJoints),': ']);
    
    % Generate Embedded Matlab Function block for each row
    symname = ['coriolis_row_',num2str(kJoints)];
    fname = fullfile(CGen.sympath,[symname,'.mat']);
    
    if exist(fname,'file')
        tmpStruct = load(fname);
    else
        error ('genslblockcoriolis:SymbolicsNotFound','Save symbolic expressions to disk first!')
    end
    
    blockaddress = [CoriolisBlock,'/',symname];
    if doesblockexist(CGen.slib,symname)
        delete_block(blockaddress);
        save_system;
    end
    
    CGen.logmsg('%s',' block creation');
    symexpr2slblock(blockaddress,tmpStruct.(symname),'vars',{q.',qd.'});
    
    
    % connect output
    CGen.logmsg('%s',', output wiring');
    if ( verLessThan('matlab','7.11.0.584') ) && ( isequal(tmpStruct.(symname),zeros(1,nJoints)) )
        % There is a bug in earlier Matlab versions. If the symbolic
        % vector is a zero vector, then the Simulink Embedded Matlab
        % Function block outputs a scalar zero. We need to concatenate
        % a row vector of zeros here, which we have to construct on our
        % own.
        add_block('simulink/Math Operations/Matrix Concatenate'...              % Use a matrix concatenation block ...
            , [CoriolisBlock,'/DimCorrection',num2str(kJoints)]...               % ... named with the current row number ...
            , 'NumInputs',num2str(nJoints),'ConcatenateDimension','2');         % ... intended to concatenate zero values for each joint ...
        % ... columnwise. This will circumvent the bug.
        
        for iJoints = 1:nJoints                                                 % Connect signal lines from the created block (which outputs
            add_line(CoriolisBlock...                                            % a scalar zero in this case) with the bugfix block.
                , [symname,'/1']...
                , ['DimCorrection',num2str(kJoints),'/', num2str(iJoints)]);
        end
        
        add_line(CoriolisBlock,['DimCorrection',num2str(kJoints)...              % Connect the fixed row with other rows.
            , '/1'],['coriolis/', num2str(kJoints)]);
        
    else
        add_line(CoriolisBlock,[symname,'/1']...          % In case that no bug occurs, we can just connect the rows.
            , ['coriolis/', num2str(kJoints)]);
    end
    
    % Vector generalized joint values
    add_line(CoriolisBlock,'q/1',[symname,'/1']);
    % Vector generalized joint velocities
    add_line(CoriolisBlock,'qd/1',[symname,'/2']);
    
    CGen.logmsg('\t%s\n','row complete!');
end
addterms(CoriolisBlock); % Add terminators where needed
distributeblocks(CoriolisBlock);
CGen.logmsg([datestr(now),'\tCoriolis matrix block complete\n']);


%% Cleanup
% Arrange blocks
distributeblocks(CGen.slib);

% Lock, save and close library
set_param(CGen.slib,'lock','on');
save_system(CGen.slib,CGen.slibpath);
close_system(CGen.slib);

end
<|MERGE_RESOLUTION|>--- conflicted
+++ resolved
@@ -1,154 +1,148 @@
-%CODEGENERATOR.GENSLBLOCKCORIOLIS Generate Simulink block for Coriolis matrix
-%
-% cGen.genslblockcoriolis() generates a robot-specific Simulink block to compute
-% Coriolis/centripetal matrix.
-%
-% Notes::
-% - Is called by CodeGenerator.gencoriolis if cGen has active flag genslblock
-% - The Coriolis matrix is stored row by row to avoid memory issues.
-% - The Simulink block recombines the the individual blocks for each row.
-% - Access to generated function is provided via subclass of SerialLink 
-%   whose class definition is stored in cGen.robjpath.
-%
-% Author::
-%  Joern Malzahn, (joern.malzahn@tu-dortmund.de)
-%
-% See also CodeGenerator.CodeGenerator, CodeGenerator.gencoriolis.
-
-% Copyright (C) 2012-2014, by Joern Malzahn
-%
-% This file is part of The Robotics Toolbox for Matlab (RTB).
-%
-% RTB is free software: you can redistribute it and/or modify
-% it under the terms of the GNU Lesser General Public License as published by
-% the Free Software Foundation, either version 3 of the License, or
-% (at your option) any later version.
-%
-% RTB is distributed in the hope that it will be useful,
-% but WITHOUT ANY WARRANTY; without even the implied warranty of
-% MERCHANTABILITY or FITNESS FOR A PARTICULAR PURPOSE.  See the
-% GNU Lesser General Public License for more details.
-%
-% You should have received a copy of the GNU Leser General Public License
-% along with RTB.  If not, see <http://www.gnu.org/licenses/>.
-%
-% http://www.petercorke.com
-%
-% The code generation module emerged during the work on a project funded by
-% the German Research Foundation (DFG, BE1569/7-1). The authors gratefully 
-% acknowledge the financial support.
-function [ ] = genslblockcoriolis( CGen )
-
-%% Open or create block library
-bdclose('all')                                                              % avoid problems with previously loaded libraries
-load_system('simulink');
-if ~(exist([CGen.slibpath,simulinkext]) == 2)                                  % Create new block library if none exists
- CGen.createnewblocklibrary;
-end
-open_system(CGen.slibpath);
-set_param(CGen.slib,'lock','off');
-
-[q,qd] = CGen.rob.gencoords;
-
-%% Generate Coriolis Block
-CGen.logmsg([datestr(now),'\tGenerating Simulink Block for the robot Coriolis matrix\n']);
-nJoints = CGen.rob.n;
-symname = 'coriolis';
-
-CGen.logmsg([datestr(now),'\t\t... enclosing subsystem ']);
-CoriolisBlock = [CGen.slib,'/',symname];
-if ~isempty(find_system(CGen.slib,'SearchDepth',1,'Name',symname))                    % Delete previously generated block
-    delete_block(CoriolisBlock)
-    save_system;
-end
-
-% Subsystem in which individual rows are concatenated
-add_block('built-in/SubSystem',CoriolisBlock);                               % Add new inertia matrix block
-add_block('simulink/Math Operations/Matrix Concatenate'...
-    , [CoriolisBlock,'/coriolis']...
-    , 'NumInputs',num2str(nJoints)...
-    , 'ConcatenateDimension','1');
-<<<<<<< HEAD
-add_block('simulink/Sinks/Out1',[CoriolisBlock,'/out']);
-add_block('simulink/Sources/In1',[CoriolisBlock,'/q']);
-add_block('simulink/Sources/In1',[CoriolisBlock,'/qd']);
-=======
-add_block('Simulink/Sinks/Out1',[CoriolisBlock,'/out'],'PortDimensions',['[',num2str(nJoints),', ',num2str(nJoints),']']);
-add_block('Simulink/Sources/In1',[CoriolisBlock,'/q'],'PortDimensions',['[',num2str(nJoints),', 1]']);
-add_block('Simulink/Sources/In1',[CoriolisBlock,'/qd'],'PortDimensions',['[',num2str(nJoints),', 1]']);
->>>>>>> 2ddefed1
-add_line(CoriolisBlock,'coriolis/1','out/1');
-CGen.logmsg('\t%s\n',' done!');
-
-for kJoints = 1:nJoints
-    CGen.logmsg([datestr(now),'\t\t... Embedded Matlab Function Block for joint ',num2str(kJoints),': ']);
-    
-    % Generate Embedded Matlab Function block for each row
-    symname = ['coriolis_row_',num2str(kJoints)];
-    fname = fullfile(CGen.sympath,[symname,'.mat']);
-    
-    if exist(fname,'file')
-        tmpStruct = load(fname);
-    else
-        error ('genslblockcoriolis:SymbolicsNotFound','Save symbolic expressions to disk first!')
-    end
-    
-    blockaddress = [CoriolisBlock,'/',symname];
-    if doesblockexist(CGen.slib,symname)
-        delete_block(blockaddress);
-        save_system;
-    end
-    
-    CGen.logmsg('%s',' block creation');
-    symexpr2slblock(blockaddress,tmpStruct.(symname),'vars',{q.',qd.'});
-    
-    
-    % connect output
-    CGen.logmsg('%s',', output wiring');
-    if ( verLessThan('matlab','7.11.0.584') ) && ( isequal(tmpStruct.(symname),zeros(1,nJoints)) )
-        % There is a bug in earlier Matlab versions. If the symbolic
-        % vector is a zero vector, then the Simulink Embedded Matlab
-        % Function block outputs a scalar zero. We need to concatenate
-        % a row vector of zeros here, which we have to construct on our
-        % own.
-        add_block('simulink/Math Operations/Matrix Concatenate'...              % Use a matrix concatenation block ...
-            , [CoriolisBlock,'/DimCorrection',num2str(kJoints)]...               % ... named with the current row number ...
-            , 'NumInputs',num2str(nJoints),'ConcatenateDimension','2');         % ... intended to concatenate zero values for each joint ...
-        % ... columnwise. This will circumvent the bug.
-        
-        for iJoints = 1:nJoints                                                 % Connect signal lines from the created block (which outputs
-            add_line(CoriolisBlock...                                            % a scalar zero in this case) with the bugfix block.
-                , [symname,'/1']...
-                , ['DimCorrection',num2str(kJoints),'/', num2str(iJoints)]);
-        end
-        
-        add_line(CoriolisBlock,['DimCorrection',num2str(kJoints)...              % Connect the fixed row with other rows.
-            , '/1'],['coriolis/', num2str(kJoints)]);
-        
-    else
-        add_line(CoriolisBlock,[symname,'/1']...          % In case that no bug occurs, we can just connect the rows.
-            , ['coriolis/', num2str(kJoints)]);
-    end
-    
-    % Vector generalized joint values
-    add_line(CoriolisBlock,'q/1',[symname,'/1']);
-    % Vector generalized joint velocities
-    add_line(CoriolisBlock,'qd/1',[symname,'/2']);
-    
-    CGen.logmsg('\t%s\n','row complete!');
-end
-addterms(CoriolisBlock); % Add terminators where needed
-distributeblocks(CoriolisBlock);
-CGen.logmsg([datestr(now),'\tCoriolis matrix block complete\n']);
-
-
-%% Cleanup
-% Arrange blocks
-distributeblocks(CGen.slib);
-
-% Lock, save and close library
-set_param(CGen.slib,'lock','on');
-save_system(CGen.slib,CGen.slibpath);
-close_system(CGen.slib);
-
-end
+%CODEGENERATOR.GENSLBLOCKCORIOLIS Generate Simulink block for Coriolis matrix
+%
+% cGen.genslblockcoriolis() generates a robot-specific Simulink block to compute
+% Coriolis/centripetal matrix.
+%
+% Notes::
+% - Is called by CodeGenerator.gencoriolis if cGen has active flag genslblock
+% - The Coriolis matrix is stored row by row to avoid memory issues.
+% - The Simulink block recombines the the individual blocks for each row.
+% - Access to generated function is provided via subclass of SerialLink 
+%   whose class definition is stored in cGen.robjpath.
+%
+% Author::
+%  Joern Malzahn, (joern.malzahn@tu-dortmund.de)
+%
+% See also CodeGenerator.CodeGenerator, CodeGenerator.gencoriolis.
+
+% Copyright (C) 2012-2014, by Joern Malzahn
+%
+% This file is part of The Robotics Toolbox for Matlab (RTB).
+%
+% RTB is free software: you can redistribute it and/or modify
+% it under the terms of the GNU Lesser General Public License as published by
+% the Free Software Foundation, either version 3 of the License, or
+% (at your option) any later version.
+%
+% RTB is distributed in the hope that it will be useful,
+% but WITHOUT ANY WARRANTY; without even the implied warranty of
+% MERCHANTABILITY or FITNESS FOR A PARTICULAR PURPOSE.  See the
+% GNU Lesser General Public License for more details.
+%
+% You should have received a copy of the GNU Leser General Public License
+% along with RTB.  If not, see <http://www.gnu.org/licenses/>.
+%
+% http://www.petercorke.com
+%
+% The code generation module emerged during the work on a project funded by
+% the German Research Foundation (DFG, BE1569/7-1). The authors gratefully 
+% acknowledge the financial support.
+function [ ] = genslblockcoriolis( CGen )
+
+%% Open or create block library
+bdclose('all')                                                              % avoid problems with previously loaded libraries
+load_system('simulink');
+if ~(exist([CGen.slibpath,simulinkext]) == 2)                                  % Create new block library if none exists
+ CGen.createnewblocklibrary;
+end
+open_system(CGen.slibpath);
+set_param(CGen.slib,'lock','off');
+
+[q,qd] = CGen.rob.gencoords;
+
+%% Generate Coriolis Block
+CGen.logmsg([datestr(now),'\tGenerating Simulink Block for the robot Coriolis matrix\n']);
+nJoints = CGen.rob.n;
+symname = 'coriolis';
+
+CGen.logmsg([datestr(now),'\t\t... enclosing subsystem ']);
+CoriolisBlock = [CGen.slib,'/',symname];
+if ~isempty(find_system(CGen.slib,'SearchDepth',1,'Name',symname))                    % Delete previously generated block
+    delete_block(CoriolisBlock)
+    save_system;
+end
+
+% Subsystem in which individual rows are concatenated
+add_block('built-in/SubSystem',CoriolisBlock);                               % Add new inertia matrix block
+add_block('simulink/Math Operations/Matrix Concatenate'...
+    , [CoriolisBlock,'/coriolis']...
+    , 'NumInputs',num2str(nJoints)...
+    , 'ConcatenateDimension','1');
+add_block('Simulink/Sinks/Out1',[CoriolisBlock,'/out'],'PortDimensions',['[',num2str(nJoints),', ',num2str(nJoints),']']);
+add_block('Simulink/Sources/In1',[CoriolisBlock,'/q'],'PortDimensions',['[',num2str(nJoints),', 1]']);
+add_block('Simulink/Sources/In1',[CoriolisBlock,'/qd'],'PortDimensions',['[',num2str(nJoints),', 1]']);
+add_line(CoriolisBlock,'coriolis/1','out/1');
+CGen.logmsg('\t%s\n',' done!');
+
+for kJoints = 1:nJoints
+    CGen.logmsg([datestr(now),'\t\t... Embedded Matlab Function Block for joint ',num2str(kJoints),': ']);
+    
+    % Generate Embedded Matlab Function block for each row
+    symname = ['coriolis_row_',num2str(kJoints)];
+    fname = fullfile(CGen.sympath,[symname,'.mat']);
+    
+    if exist(fname,'file')
+        tmpStruct = load(fname);
+    else
+        error ('genslblockcoriolis:SymbolicsNotFound','Save symbolic expressions to disk first!')
+    end
+    
+    blockaddress = [CoriolisBlock,'/',symname];
+    if doesblockexist(CGen.slib,symname)
+        delete_block(blockaddress);
+        save_system;
+    end
+    
+    CGen.logmsg('%s',' block creation');
+    symexpr2slblock(blockaddress,tmpStruct.(symname),'vars',{q.',qd.'});
+    
+    
+    % connect output
+    CGen.logmsg('%s',', output wiring');
+    if ( verLessThan('matlab','7.11.0.584') ) && ( isequal(tmpStruct.(symname),zeros(1,nJoints)) )
+        % There is a bug in earlier Matlab versions. If the symbolic
+        % vector is a zero vector, then the Simulink Embedded Matlab
+        % Function block outputs a scalar zero. We need to concatenate
+        % a row vector of zeros here, which we have to construct on our
+        % own.
+        add_block('simulink/Math Operations/Matrix Concatenate'...              % Use a matrix concatenation block ...
+            , [CoriolisBlock,'/DimCorrection',num2str(kJoints)]...               % ... named with the current row number ...
+            , 'NumInputs',num2str(nJoints),'ConcatenateDimension','2');         % ... intended to concatenate zero values for each joint ...
+        % ... columnwise. This will circumvent the bug.
+        
+        for iJoints = 1:nJoints                                                 % Connect signal lines from the created block (which outputs
+            add_line(CoriolisBlock...                                            % a scalar zero in this case) with the bugfix block.
+                , [symname,'/1']...
+                , ['DimCorrection',num2str(kJoints),'/', num2str(iJoints)]);
+        end
+        
+        add_line(CoriolisBlock,['DimCorrection',num2str(kJoints)...              % Connect the fixed row with other rows.
+            , '/1'],['coriolis/', num2str(kJoints)]);
+        
+    else
+        add_line(CoriolisBlock,[symname,'/1']...          % In case that no bug occurs, we can just connect the rows.
+            , ['coriolis/', num2str(kJoints)]);
+    end
+    
+    % Vector generalized joint values
+    add_line(CoriolisBlock,'q/1',[symname,'/1']);
+    % Vector generalized joint velocities
+    add_line(CoriolisBlock,'qd/1',[symname,'/2']);
+    
+    CGen.logmsg('\t%s\n','row complete!');
+end
+addterms(CoriolisBlock); % Add terminators where needed
+distributeblocks(CoriolisBlock);
+CGen.logmsg([datestr(now),'\tCoriolis matrix block complete\n']);
+
+
+%% Cleanup
+% Arrange blocks
+distributeblocks(CGen.slib);
+
+% Lock, save and close library
+set_param(CGen.slib,'lock','on');
+save_system(CGen.slib,CGen.slibpath);
+close_system(CGen.slib);
+
+end